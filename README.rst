--- conflicted
+++ resolved
@@ -24,16 +24,14 @@
 Sparse Annotation <https://arxiv.org/abs/1606.06650>`_.
 
 
-<<<<<<< HEAD
-=======
 Installation
---------
+------------
 
 ::
 
    pip install unet
 
->>>>>>> 6fe0451a
+
 Credits
 -------
 
